--- conflicted
+++ resolved
@@ -7,19 +7,14 @@
 rust-version = "1.81"
 
 [dependencies]
-<<<<<<< HEAD
-iced = { git = "https://github.com/pop-os/iced", features = ["tokio", "multi-window", "advanced", "wgpu", "winit", "wayland"] }
-=======
-iced = { version = "0.12.1", features = [
+iced = { git = "https://github.com/pop-os/iced", features = [
   "tokio",
   "multi-window",
   "advanced",
   "wgpu",
+  "winit",
+  "wayland",
 ] }
-iced_sctk = { git = "https://github.com/MalpenZibo/iced_sctk", features = [
-  "no-hand-cursor",
-] }
->>>>>>> fd5a68fc
 chrono = "0.4"
 hyprland = { git = "https://github.com/MalpenZibo/hyprland-rs", branch = "nix-fix" }
 serde = "1.0"
